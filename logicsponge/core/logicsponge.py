--- conflicted
+++ resolved
@@ -1555,15 +1555,6 @@
 
         self._info = info
 
-<<<<<<< HEAD
-        self.linearized_input.ds.append(dict_row)
-
-    def _add_input(self, name: str, ds: DataStream) -> None:
-        def new_data_callback(dataitem) -> None:
-            self._callback_new_data(name, dataitem)
-
-        ds.new_data_callbacks.append(new_data_callback)
-=======
         self._lock = rwlock.RWLockFair()
         self._new_data = threading.Condition()
 
@@ -1591,7 +1582,6 @@
                     else:
                         self.output(DataItem({"name": name, "data": di}) if self._info else di)
                     break
->>>>>>> e02d5e82
 
             if name_to_remove is not None:
                 active_dsv_names.remove(name_to_remove)
